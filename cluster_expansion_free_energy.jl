--- conflicted
+++ resolved
@@ -185,13 +185,8 @@
     
     # Step 3: Compute BP fixed point
     println("\nStep 3: Computing BP fixed point...")
-<<<<<<< HEAD
-    messages = BP.get_messages(T, edges, links)
-    messages = BP.message_passing(T, messages, edges, adj_mat; α = 1., noise=0.1, max_iters=1000)
-=======
-    messages = BP.get_messages(T, edges, links;random_part=0.01)
-    messages = BP.message_passing(T, messages, edges, adj_mat; max_iters=1000)
->>>>>>> a47b5ab1
+    messages = BP.get_messages(T, edges, links; random_part=0.01)
+    messages = BP.message_passing(T, messages, edges, adj_mat;  α = 1., noise=0., max_iters=1000)
     println("✅ BP converged")
     
     # Get BP partition function (before normalization)
