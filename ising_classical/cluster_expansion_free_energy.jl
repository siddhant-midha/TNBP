--- conflicted
+++ resolved
@@ -358,7 +358,6 @@
         # Add contribution to free energy density
         # For free energy: f = -log(Z), so correction is φ(W) * Z_W, but we want the contribution to f
         # The contribution to log(Z) is φ(W) * Z_W, so contribution to f is -φ(W) * Z_W / 2.0
-<<<<<<< HEAD
         contribution = -phi_W * Z_W  ## / 2.0  # Factor of 2 comes from Ising model convention
         ## Temporary fix
         if cluster.weight == 10 && number_of_loops == 2
@@ -367,10 +366,6 @@
             contribution = contribution * 9
         end
 
-=======
-        contribution = -phi_W * Z_W / 1.0  # Factor of 2 comes from Ising model convention
-        
->>>>>>> 7914c23c
         # Store contribution details
         contrib_info = Dict(
             "cluster_id" => i,
